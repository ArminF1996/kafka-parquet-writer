--- conflicted
+++ resolved
@@ -6,11 +6,7 @@
 
     <groupId>ir.sahab</groupId>
     <artifactId>kafka-parquet-writer</artifactId>
-<<<<<<< HEAD
-    <version>1.1.1</version>
-=======
-    <version>1.3.2</version>
->>>>>>> 2920a2c8
+    <version>1.3.3</version>
 
     <properties>
         <project.build.sourceEncoding>UTF-8</project.build.sourceEncoding>
